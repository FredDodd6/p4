#!/usr/bin/env perl

########################################################################################################
# Utility to process viv template files. Has a query mode which reports available parameters and handles
#  replacement of substitutable parameters with specified values. Croaks when all required parameters
#  are not replaced with values.
########################################################################################################

use strict;

use Getopt::Long;
use Data::Dumper;

use File::Slurp;
use JSON;

use Carp;
use Readonly;

Readonly::Scalar my $VLFATAL => -2;

Readonly::Scalar my $VLMIN => 1;
Readonly::Scalar my $VLMED => 2;
Readonly::Scalar my $VLMAX => 3;

my %opts;

my $help;
my $strict_checks;
my $outname;
my $logfile;
my $verbosity_level;
my $query_mode;
my @keys = ();
my @vals = ();
GetOptions('h' => \$help, 's!' => \$strict_checks, 'v=i' => \$verbosity_level, 'l=s' => \$logfile, 'o:s' => \$outname, 'q!' => \$query_mode, 'keys=s' => \@keys, 'vals=s' => \@vals);

if($help) {
	croak qq{vtfp.pl [-h] [-q] [-s] [-l <log_file>] [-o <output_config_name>] [-v <verbose_level>] [-keys <key> -vals <val> ...]  <viv_template>\n};
}

# allow multiple options to be separated by commas
my @keys = split(/,/, join(',', @keys));
my @vals = split(/,/, join(',', @vals));

my %subst_requests;
@subst_requests{@keys} = @vals;

$query_mode ||= 0;
$verbosity_level = 1 unless defined $verbosity_level;
my $logger = mklogger($verbosity_level, $logfile, q[vtfp]);
my $vtf_name = $ARGV[0];

croak q[template file unspecified] unless($vtf_name);

my $out;
if($outname) { open $out, ">$outname" or croak "Failed to open $outname for output"; } else { $out = *STDOUT; }

my $s = read_file($vtf_name);
my $cfg = from_json($s);

my $substitutable_params = {};
walk($cfg, []);

if($query_mode) { print join("\t", qw[KeyID Req Id RawAttrib]), "\n"; }
for my $subst_param (keys %$substitutable_params) {
	if(!$query_mode) {
		my $node = $substitutable_params->{$subst_param}->{parent_node};
		my $attrib_name = $substitutable_params->{$subst_param}->{attrib_name};

		if($subst_requests{$subst_param}) {
			$node->{$attrib_name} = $subst_requests{$subst_param};
		}
		else {
			my $parent_id = $substitutable_params->{$subst_param}->{parent_id};
			$parent_id ||= q[NO_PARENT_ID];

			if($substitutable_params->{$subst_param}->{required}) {
				$logger->($VLFATAL, q[No substitution specified for required substitutable param (], $subst_param, q[ for ], $attrib_name, q[ in ], $parent_id, q[) - use -q for full list of substitutable parameters]);
			}

			my $default_value = $substitutable_params->{$subst_param}->{default_value};
			if(defined $default_value) {
				$node->{$attrib_name} = $default_value;  # what if default isn't specified?
			}
			else { # maybe this should be fatal
				$logger->($VLMIN, q[No default value specified for apparent substitutable param (], $subst_param, q[ for ], $attrib_name, q[ in ], $parent_id, q[)]);
				
			}
		}
		$subst_requests{$subst_param} = { status => q[PROCESSED], subst_val => $subst_requests{$subst_param} };  # allows detection and reporting of unprocessed substitution requests
	}
	else { # UPDATE ME
		print $out join(qq[\t], ($subst_param, ($substitutable_params->{$subst_param}->{required}? q[required]: q[not_required]), $substitutable_params->{$subst_param}->{parent_id}, $substitutable_params->{$subst_param,}->{attrib_name}, )), "\n";
	}
}

unless($query_mode) { print $out to_json($cfg) };

#########################################################################
# walk: walk the config structure, identifying substitable params and add 
#  an entry for them in the substitutable_params hash
#########################################################################
sub walk {
	my ($node, my $labels) = @_;

	my $r = ref $node;
	if(!$r) {
		return;	# substitution only triggered by key names
	}
	elsif(ref $node eq q[HASH]) {
		for my $k (keys %$node) {
<<<<<<< HEAD
			if($k =~ /^:(.*):$/) {
				my $pname = $1;
				my $req_param = 0;
				if($pname =~ /^:(.*):$/) {
					$pname = $1;
					$req_param = 1;
				}
				my $id = $node->{id};
				$id ||= q[noid];  # or croak? Should IDs be require here?
				my $label = join(q[_], ($id, $pname));
				$logger->($VLMED, ">>> label: $label, param name: $pname");
				$substitutable_params->{$label} = { param_name => $pname, target_node => $node, old_key => $k, required => $req_param, id => $id, };
=======
			if(ref $node->{$k} eq q[HASH] and my $param_name = $node->{$k}->{subst_param_name}) {
				my $parent_id = $node->{id};
				my $req_param = ($node->{$k}->{required} and $node->{$k}->{required} eq q[yes])? 1: 0;
				my $default_value = $node->{$k}->{default};
				$default_value ||= q[NO_DEFAULT_SPECIFIED];
				$substitutable_params->{$param_name} = { parent_node => $node, parent_id => $parent_id, attrib_name => $k, required => $req_param, default_value => $default_value, };
>>>>>>> fbd32697
			}
			if(ref $node->{$k}) {
				push @$labels, $k;
				walk($node->{$k}, $labels);
				pop @$labels;
			}
			else {
				$logger->($VLMAX, "Scalar value with ", join(q[_], @$labels), ", key $k");
			}
		}
	}
	elsif(ref $node eq q[ARRAY]) {
		for my $i (0 .. $#{$node}) {
			if(ref $node->[$i]) {
				push @$labels, $i;
				walk($node->[$i], $labels);   # index
				pop @$labels;
			}
			else {
				$logger->($VLMAX, "Non-ref element with ", join(q[_], @$labels));
			}
		}
	}
	else {
		carp "REF TYPE $r currently not processable";
	}
}

sub mklogger {
	my ($verbosity_level, $log, $label) = @_;
	my $logf;
	my @mnthnames = qw( Jan Feb Mar Apr May Jun Jul Aug Sep Oct Nov Dec );

	# $log can be an open file handle, a string (file name) or undef (log to STDERR)
	if(ref $log eq 'GLOB') {
		$logf = $log;
	}
	elsif($log) {   # sorry, log file named "0" is not allowed
		open $logf, ">$log" or croak q[Failed to open log file: ], $log;
	}
	else {
		$logf = *STDERR;
	}

	if($label) {
		$label = "($label) ";
	}
	else {
		$label = '';
	}

	my @hlt = localtime;
	unless($verbosity_level == 0) { printf $logf "*** %d-%s-%d %02d:%02d:%02d - %s%s (%d) ***\n", $hlt[3], $mnthnames[$hlt[4]], $hlt[5]+1900, (reverse((@hlt)[0..2])), "created logger", $label, $verbosity_level; }

	return sub {
		my ($ms_level, @ms) = @_;

		return if ($ms_level > $verbosity_level);

		my @lt = localtime;
		my $ms = join("", @ms);
		printf $logf "*** %d-%s-%d %02d:%02d:%02d (%d/%d) %s- %s ***\n", $lt[3], $mnthnames[$lt[4]], $lt[5]+1900, (reverse((localtime)[0..2])), $ms_level, $verbosity_level, $label, $ms;
		if($ms_level == $VLFATAL) {
			croak $ms;
		}

		return;
	}
}
<|MERGE_RESOLUTION|>--- conflicted
+++ resolved
@@ -110,27 +110,12 @@
 	}
 	elsif(ref $node eq q[HASH]) {
 		for my $k (keys %$node) {
-<<<<<<< HEAD
-			if($k =~ /^:(.*):$/) {
-				my $pname = $1;
-				my $req_param = 0;
-				if($pname =~ /^:(.*):$/) {
-					$pname = $1;
-					$req_param = 1;
-				}
-				my $id = $node->{id};
-				$id ||= q[noid];  # or croak? Should IDs be require here?
-				my $label = join(q[_], ($id, $pname));
-				$logger->($VLMED, ">>> label: $label, param name: $pname");
-				$substitutable_params->{$label} = { param_name => $pname, target_node => $node, old_key => $k, required => $req_param, id => $id, };
-=======
 			if(ref $node->{$k} eq q[HASH] and my $param_name = $node->{$k}->{subst_param_name}) {
 				my $parent_id = $node->{id};
 				my $req_param = ($node->{$k}->{required} and $node->{$k}->{required} eq q[yes])? 1: 0;
 				my $default_value = $node->{$k}->{default};
 				$default_value ||= q[NO_DEFAULT_SPECIFIED];
 				$substitutable_params->{$param_name} = { parent_node => $node, parent_id => $parent_id, attrib_name => $k, required => $req_param, default_value => $default_value, };
->>>>>>> fbd32697
 			}
 			if(ref $node->{$k}) {
 				push @$labels, $k;
