--- conflicted
+++ resolved
@@ -1,15 +1,11 @@
 CHANGES LOG
 -----------
-<<<<<<< HEAD
 
  - add target autosome stats file generation to final_output_prep
-
-=======
  - library merge:  
          cram_write_option (default: use_tears, option use_local)
          updated templates to v2.0 format
  
->>>>>>> c1b06dc3
 release 0.24.2
  - stage 1 and seq alignment templates: remove fastqcheck file generation
  - stage 1 template: remove generation of a fastq file for index read 
