--- conflicted
+++ resolved
@@ -1,11 +1,9 @@
 CHANGES LOG
 -----------
-<<<<<<< HEAD
+
+- removal of -n 1 flag with seqchksum_merge.pl command in merge_aligned template to maintain current behaviour 
 
 release 0.18.3
-=======
- - removal of -n 1 flag with seqchksum_merge.pl command in merge_aligned template to maintain current behaviour 
->>>>>>> 60940c70
  - bwa mem flags default changes and additions
     don't use -T by default
     [new flag] use -K 100000000 (reads per thread, large value to make alignment runs replicable)
