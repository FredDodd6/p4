--- conflicted
+++ resolved
@@ -1,7 +1,6 @@
 CHANGES LOG
 -----------
 
-<<<<<<< HEAD
  - port naming conventions (IN/OUT pre- and postfixes) adopted in templates and enforced in viv.pl
  - vtfp.pl
     improved error reporting
@@ -12,9 +11,7 @@
     remove dead code, review relevance of comments, general tidying
     more tests
  - add tests for viv.pl
-=======
  - add (secondary stage) extra split template - remove human and another genome
->>>>>>> fac6b718
 
 release 0.17
  - human split with no target align (secondary stage) template introduced
