CHANGES LOG
-----------
<<<<<<< HEAD
 - library merge:  cram_write_option (default: use_tears, option use_local)
=======
release 0.24.2
 - stage 1 and seq alignment templates: remove fastqcheck file generation
 - stage 1 template: remove generation of a fastq file for index read 

>>>>>>> 3eef0272
release 0.24.1
 - correct count of minimum reads to run Salmon

release 0.24.0
 - allow format selection for stage1 outputs/stage2 inputs (default: cram)
 - stage1 adapter detection now done in parallel with phix alignment
 - add samtools stats qc check to stage1 analysis
 - stage2 analysis templates amended to allow merging of multiple inputs; application of spatial_filter moved from stage1
 - RNA alignments handle single-end runs
 - new hisat2 alignment method
 - use compressed fastq input for star alignment
 - salmon quantification
     check that there are enough reads in the fastq file inputs
     check if quant file is present before copying it
     connect zip node to quant_genes node to ensure zip waits for salmon
 - post_alignment_realignment.json: new port specification format

release 0.23.0
 - target stats (samtools) addition to final output prep

release 0.22.1
 - add default ("ifnull":"salmon") value for quant_method parameter to fix star/tophat2 tag#0 problem

release 0.22.0
 - new template for minimap2 alignment, with optional post-alignment filtering of secondary and supplementary
     alignments, and minimap2_F_value parameter to allow non-default insert size to be specified (-F flag)
 - subsampling of 10K reads (fastq produced by samtools view -s SEED.FRAC) and production of fastqcheck files
     added to stage1 and stage2 analyses (nchs, single-/paired-end)
 - add lane-level samtools stats to stage1
 - spatial filter application moved to stage2 from stage1
 - amend spatial_filter input/output file names for easier identification
 - empty edge entries recognised as noop - filter in viv.pl, ignore in visualisation, do not apply VTFILE
    prefixes when there are no to and from attributes
 - added -F option to minimap2

release 0.21.0
 - salmon_alignment: copy quant.genes.sf to archive directory
 - star_alignment: assign appropriate suffixes to bamtofastq output files
 - merge: flag change for use with tears 1.2.4

release 0.20.1
 - star_alignment
    correct version number (to 2.0)
    do queryname sort after alignment
 - upgrade realignment template to version 2
 - viv.pl: loosen overly strict checks when using output file nodes with subtype dummy

release 0.20.0
 - phase 1 of new format templates (port spec)
 - replacement of AlignmentFilter and spatial filter with bambi commands
 - now handles XA/Y-split with no target alignment

release 0.19.3
 - fixes for nonconsented human split with no target alignment
     change intermediate OUTFILE node to RAFILE
     remove unneeded bammarkduplicates and parameters only used by sort and duplicate marking

release 0.19.2
 - fix for single-end alignments (bwa aln): specify use_STD[IN|OUT] attributes for EXEC nodes in bwa_aln_se_alignment

release 0.19.1
 - fix split_by_chromosome template (ysplit)

release 0.19.0
 - add new templates for STAR alignment and Salmon
 - Small change in final_output_prep to allow bamsort_cmd to have configurable executable and scramble to have optional embed reference param.
 - add select directive
 - splice/prune operations can be specified in param_vals file
 - new version2 format of port specification in templates
 - correct failure to report errors lower than one VTFILE level

release 0.18.6
 - Y-split fixes
     When processing VTFILE nodes, make sure that parameters are reevaluated locally instead of naively inheriting values
         from the enclosing template (otherwise local changes in values of components of a parameter value may be ignored).
     use bambi for split by chromosome (remove java)
     10-vtfp-vtfile.t - add tests for VTFILE functionality

release 0.18.5
 - Correct logic in vftp.pl for allowing edges without id attributes
 - Reduce verbosity in vtfp.pl
 - Fix handling of splice/prune in vftp.pl where source/destination is STDIN/STOUT
 - Use fopid in place of other substitutions
 - use FindBin in vtfp.pl and viv.pl

release 0.18.4
 - removal of -n 1 flag with seqchksum_merge.pl command in merge_aligned template to maintain current behaviour 
 - logging changes
    correct unneeded warnings about changing use_STDIN/use_STDOUT values for INFILE/OUTFILE/RAFILE node
    recognise JSON::PP:Boolean type (remove warning from log)
    allow edges to have no id values (warnings about undefined values in log files should no longer appear)
 - cope with differing line return behaviour of versions of rev utility (test fix)

release 0.18.3
 - bwa mem flags default changes and additions
    don't use -T by default
    [new flag] use -K 100000000 (reads per thread, large value to make alignment runs replicable)
    [new flag] use -Y to soft clip supplementary alignments instead of hard clipping
 - add ability to splice and prune nodes from the final graph
 - final_output_prep changes to support optional targeted stats files.
 - use threaded bamsormadup in place of bamsort for coord sort
 - add parameters to allow selection of java or bambi (default) implementations of i2b and decode

release 0.18.2
 - propagate any 'AH' fields provided by the aligner when providing full SQ headers (bwa0.7.15)
 - fix bamindexdecoder.json template: add pack option to bamindexdecoder_java_cmd array to handle undefined parameters; change default implementation from "samtools decode" to java BamIndexDecoder

release 0.18.1
- corrected typo (add_item instead of additem) which can cause compilation failure

release 0.18.0
- stage1 analysis : update to bcl_phix_deplex_wtsi_stage1_template; addition of new subgraphs
- added bcftools_genotype_call template for library merge gtcheck qc test
- added facility to allow splicing in of tee(pot) nodes at node outputs at viv.pl runtime
- remove bamcheck and add bam_stats
- added in realignment_wtsi_stage2_humansplit_template which was used to split existing target files from iRODS. Now renamed to realignment_wtsi_humansplit_template.
- changes to merge_final_output_prep to remove extra stats files and allow use of reference for existing stats files
- adding in realignment_wtsi_humansplit_notargetalign_template
- updated bamindexdecoder template (stage1 analysis) to use samtools decode by default (java version still an option)

release 0.17.3
 - update Build.PL and tests to have correct and full set of requirements

release 0.17.2
 - turn off compression of AlignmentFilter output
 - changes to merge_final_output_prep to use tears to stream data into iRODS, generate extra stats,
   use ref in stats file generation and minor tidy up.

release 0.17.1
 - -n 1 flag added to seqchksum_merge.pl command in merge_aligned template to allow different tags in column 1
 - scramble compression
   - up to 7 for final output cram files
   - down to 0 for internal bam streams
 - port naming conventions (IN/OUT pre- and postfixes) adopted in templates and enforced in viv.pl
 - vtfp.pl
    improved error reporting
    refactoring to ensure more consistent/intuitive evaluation of parameter values
    allow specification of "local" parameter substitution (within a specific vtnode)
    added --param_vals --export_param_vals flags
    subst directive attributes ifnull and required added
    remove dead code, review relevance of comments, general tidying
    more tests
 - add tests for viv.pl
 - add (secondary stage) extra split template - remove human and another genome

release 0.17
 - human split with no target align (secondary stage) template introduced
 - initial work for stage one (bcl, adapter, phiX and spatial filter to split processing) using templates
 - bammarkduplicates reintroduced for unaligned file because downstream qc processing relies on presence of markdups_metrics file
 - library cram merging: merge_aligned.json and merge_final_output_prep.json
 - remove potential deadlock by using non-blocking open of STDIN

release 0.16.4
 - add extra branch to teepot command in to stream seqchksum output downstream (instead of using a file as an internal node)

release 0.16.3
 - add tee after seqchksum (bam) output to split output to file and cmp node, to remove deadlock
 - remove -s flag from all cmp commands (improve diagnostics)
 - decrease teepot timeout for bmd_multiway node back to 300

release 0.16.2
 - remove superfluous "-" argumant to bamseqchksum command
 - increase teepot timeout for bmd_multiway node to 50000 (from 500)

release 0.16.1
 - add tempdir parameter and verbose (-v) flag for teepot

release 0.16
 - human split: new alignment_wtsi_stage2_humansplit_template.json, seqchksum_hs.json; addition of subst_params to alignment_common
 - seqchksum comparisons: merge bamseqchksum files for outputs for comparison with initial bam file in seqchksum.json
 - added comparison of cram and bam seqchksum within final_output_prep
 - scramble reference optional in final_output_prep template (reference name passed as a parameter instead of via subgraph_io)
 - realignment templates fixes/amendents: default value for common subst_params file; default to cram input

release 0.15
 - fix construction of alternate hash command to construct sha512primesums512 seqchksum file

release 0.14
 - correct prefix value given to calibration_pu -p flag (used in output file naming - it contained an unwanted ".bam")

release 0.13
 - create cram index files

release 0.12
  -viv.pl
    read/write to/from stdin/stdout
    exec failure of a node's command is now fatal (bug fix)
  
  -vtfp.pl
    updated to use new subst_params format in templates
    multiple -keys/-values pairs on the command-line now produce an array on substitution into the template
    when substition of nested parameters is done, array elements which are themselves arrays are flattened
      (its elements are spliced into the position of the original array); net result is that top-level
      parameter substitutions result in either strings or arrays of strings
  
  -templates
    new subst_params format for production templates
    changes to final_output_prep template to add flexibility to this phase of analysis (e.g. y chrom. split)
    output of seqchksum files for hash type sha512primesums512 added

release 0.09
  -install action should not remove lib directory at target<|MERGE_RESOLUTION|>--- conflicted
+++ resolved
@@ -1,13 +1,12 @@
 CHANGES LOG
 -----------
-<<<<<<< HEAD
+
  - library merge:  cram_write_option (default: use_tears, option use_local)
-=======
+ 
 release 0.24.2
  - stage 1 and seq alignment templates: remove fastqcheck file generation
  - stage 1 template: remove generation of a fastq file for index read 
 
->>>>>>> 3eef0272
 release 0.24.1
  - correct count of minimum reads to run Salmon
 
