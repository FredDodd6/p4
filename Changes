--- conflicted
+++ resolved
@@ -1,13 +1,10 @@
 CHANGES LOG
 -----------
 
-<<<<<<< HEAD
+ - turn off compression of AlignmentFilter output
+ - use threaded bamsormadup in place of bamsort
  - changes to merge_final_output_prep to use tears to stream data into iRODS, generate extra stats,
    use ref in stats file generation and minor tidy up.
-=======
- - turn off compression of AlignmentFilter output
- - use threaded bamsormadup in place of bamsort
->>>>>>> d7ab079e
 
 release 0.17.1
  - -n 1 flag added to seqchksum_merge.pl command in merge_aligned template to allow different tags in column 1
