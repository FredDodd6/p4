--- conflicted
+++ resolved
@@ -1,12 +1,9 @@
 CHANGES LOG
 -----------
 
-<<<<<<< HEAD
 - stage1 analysis : update to bcl_phix_deplex_wtsi_stage1_template; addition of new subgraphs
 - added facility to allow splicing in of tee(pot) nodes at node outputs at viv.pl runtime
-=======
 - remove bamcheck and add bam_stats
->>>>>>> 9d36e6b5
 - added in realignment_wtsi_stage2_humansplit_template which was used to split existing target files from iRODS. Now renamed to realignment_wtsi_humansplit_template.
 - changes to merge_final_output_prep to remove extra stats files and allow use of reference for existing stats files
 - adding in realignment_wtsi_humansplit_notargetalign_template
