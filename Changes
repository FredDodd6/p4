--- conflicted
+++ resolved
@@ -1,11 +1,8 @@
 CHANGES LOG
 -----------
 
-<<<<<<< HEAD
+ - add new templates for STAR alignment and Salmon
  - Small change in final_output_prep to allow bamsort_cmd to have configurable executable and scramble to have optional embed reference param.
-=======
- - add new templates for STAR alignment and Salmon
->>>>>>> 485833de
 
 release 0.18.6
  - Y-split fixes
