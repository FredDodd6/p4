--- conflicted
+++ resolved
@@ -1,15 +1,12 @@
 CHANGES LOG
 -----------
 
-<<<<<<< HEAD
  - bwa mem flags default changes and additions
     don't use -T by default
     [new flag] use -K 100000000 (reads per thread, large value to make alignment runs replicable)
     [new flag] use -Y to soft clip supplementary alignments instead of hard clipping
-=======
  - add ability to splice and prune nodes from the final graph
  - final_output_prep changes to support optional targeted stats files.
->>>>>>> c682d3d2
  - use threaded bamsormadup in place of bamsort for coord sort
 
 release 0.18.2
