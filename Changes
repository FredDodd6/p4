CHANGES LOG
-----------

<<<<<<< HEAD
release 0.18.2
 - propagate any 'AH' fields provided by the aligner when providing full SQ headers (bwa0.7.15)
 - fix bamindexdecoder.json template: add pack option to bamindexdecoder_java_cmd array to handle undefined parameters; change default implementation from "samtools decode" to java BamIndexDecoder

release 0.18.1
 - corrected mistyped attribute name additem which could cause compilation errors
=======
release 0.18.1
- corrected typo (add_item instead of additem) which can cause compilation failure
>>>>>>> a3a9b5b8

release 0.18.0
- stage1 analysis : update to bcl_phix_deplex_wtsi_stage1_template; addition of new subgraphs
- added bcftools_genotype_call template for library merge gtcheck qc test
- added facility to allow splicing in of tee(pot) nodes at node outputs at viv.pl runtime
- remove bamcheck and add bam_stats
- added in realignment_wtsi_stage2_humansplit_template which was used to split existing target files from iRODS. Now renamed to realignment_wtsi_humansplit_template.
- changes to merge_final_output_prep to remove extra stats files and allow use of reference for existing stats files
- adding in realignment_wtsi_humansplit_notargetalign_template
- updated bamindexdecoder template (stage1 analysis) to use samtools decode by default (java version still an option)

release 0.17.3
 - update Build.PL and tests to have correct and full set of requirements

release 0.17.2
 - turn off compression of AlignmentFilter output
 - changes to merge_final_output_prep to use tears to stream data into iRODS, generate extra stats,
   use ref in stats file generation and minor tidy up.

release 0.17.1
 - -n 1 flag added to seqchksum_merge.pl command in merge_aligned template to allow different tags in column 1
 - scramble compression
   - up to 7 for final output cram files
   - down to 0 for internal bam streams
 - port naming conventions (IN/OUT pre- and postfixes) adopted in templates and enforced in viv.pl
 - vtfp.pl
    improved error reporting
    refactoring to ensure more consistent/intuitive evaluation of parameter values
    allow specification of "local" parameter substitution (within a specific vtnode)
    added --param_vals --export_param_vals flags
    subst directive attributes ifnull and required added
    remove dead code, review relevance of comments, general tidying
    more tests
 - add tests for viv.pl
 - add (secondary stage) extra split template - remove human and another genome

release 0.17
 - human split with no target align (secondary stage) template introduced
 - initial work for stage one (bcl, adapter, phiX and spatial filter to split processing) using templates
 - bammarkduplicates reintroduced for unaligned file because downstream qc processing relies on presence of markdups_metrics file
 - library cram merging: merge_aligned.json and merge_final_output_prep.json
 - remove potential deadlock by using non-blocking open of STDIN

release 0.16.4
 - add extra branch to teepot command in to stream seqchksum output downstream (instead of using a file as an internal node)

release 0.16.3
 - add tee after seqchksum (bam) output to split output to file and cmp node, to remove deadlock
 - remove -s flag from all cmp commands (improve diagnostics)
 - decrease teepot timeout for bmd_multiway node back to 300

release 0.16.2
 - remove superfluous "-" argumant to bamseqchksum command
 - increase teepot timeout for bmd_multiway node to 50000 (from 500)

release 0.16.1
 - add tempdir parameter and verbose (-v) flag for teepot

release 0.16
 - human split: new alignment_wtsi_stage2_humansplit_template.json, seqchksum_hs.json; addition of subst_params to alignment_common
 - seqchksum comparisons: merge bamseqchksum files for outputs for comparison with initial bam file in seqchksum.json
 - added comparison of cram and bam seqchksum within final_output_prep
 - scramble reference optional in final_output_prep template (reference name passed as a parameter instead of via subgraph_io)
 - realignment templates fixes/amendents: default value for common subst_params file; default to cram input

release 0.15
 - fix construction of alternate hash command to construct sha512primesums512 seqchksum file

release 0.14
 - correct prefix value given to calibration_pu -p flag (used in output file naming - it contained an unwanted ".bam")

release 0.13
 - create cram index files

release 0.12
  -viv.pl
    read/write to/from stdin/stdout
    exec failure of a node's command is now fatal (bug fix)
  
  -vtfp.pl
    updated to use new subst_params format in templates
    multiple -keys/-values pairs on the command-line now produce an array on substitution into the template
    when substition of nested parameters is done, array elements which are themselves arrays are flattened
      (its elements are spliced into the position of the original array); net result is that top-level
      parameter substitutions result in either strings or arrays of strings
  
  -templates
    new subst_params format for production templates
    changes to final_output_prep template to add flexibility to this phase of analysis (e.g. y chrom. split)
    output of seqchksum files for hash type sha512primesums512 added

release 0.09
  -install action should not remove lib directory at target<|MERGE_RESOLUTION|>--- conflicted
+++ resolved
@@ -1,17 +1,12 @@
 CHANGES LOG
 -----------
 
-<<<<<<< HEAD
 release 0.18.2
  - propagate any 'AH' fields provided by the aligner when providing full SQ headers (bwa0.7.15)
  - fix bamindexdecoder.json template: add pack option to bamindexdecoder_java_cmd array to handle undefined parameters; change default implementation from "samtools decode" to java BamIndexDecoder
 
 release 0.18.1
- - corrected mistyped attribute name additem which could cause compilation errors
-=======
-release 0.18.1
 - corrected typo (add_item instead of additem) which can cause compilation failure
->>>>>>> a3a9b5b8
 
 release 0.18.0
 - stage1 analysis : update to bcl_phix_deplex_wtsi_stage1_template; addition of new subgraphs
