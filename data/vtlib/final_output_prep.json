--- conflicted
+++ resolved
@@ -265,11 +265,8 @@
 				"samtools":"markdup_samtools.json",
 				"picard":"markdup_picard.json",
 				"biobambam":"markdup_biobambam.json",
-<<<<<<< HEAD
 				"duplexseq":"markdup_duplexseq.json"
-=======
 				"none":"markdup_none.json"
->>>>>>> ba97124a
 			}
 		}
 	},
