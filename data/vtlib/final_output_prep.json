--- conflicted
+++ resolved
@@ -305,11 +305,7 @@
 		"type":"EXEC",
 		"use_STDIN": true,
 		"use_STDOUT": false,
-<<<<<<< HEAD
-		"cmd":[ "teepot", "-v", {"subst":"teepot_tempdir_flag"}, "-w", "30000", "__FILE_OUT__", "__FINAL_OUT__" ],
-=======
-		"cmd":[ "teepot", {"subst":"teepot_vflag", "ifnull":"-v"}, {"subst":"teepot_tempdir_flag"}, "-w", "30000", "__FILE_OUT__", "__SEQCHKSUM_OUT__", "__FINAL_OUT__" ],
->>>>>>> 8b2cb7ec
+		"cmd":[ "teepot", {"subst":"teepot_vflag", "ifnull":"-v"}, {"subst":"teepot_tempdir_flag"}, "-w", "30000", "__FILE_OUT__", "__FINAL_OUT__" ],
 		"comment":"allow a generous 500 minutes for the teepot timeout; specify parameter value teepot_tempdir_value to specify teepot tempdir"
 	},
 	{
