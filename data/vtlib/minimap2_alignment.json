{
"version":"2.0",
"description":"run mnimap2 to to align input bam to supplied reference genome",
"subgraph_io":{
	"ports":{
		"inputs":{
			"_stdin_":"bamtofastq",
			"reference":"minimap2:reference_index"
		},
		"outputs":{
			"_stdout_":"samtobam"
		}
	}
},
"subst_params":[
	{"id":"minimap2_K_value","required":"no","default":"100000000","comment":"unset this value to remove -K flag"},
	{
		"id":"minimap2_K_flag",
		"required":"no",
		"subst_constructor":{ "vals":[ "-K", {"subst":"minimap2_K_value"} ] }
	},
<<<<<<< HEAD
	{"id":"minimap2_Y_flag","required":"no","default":"-Y","comment":"by default, supplementary alignment sequences will be soft clipped instead of hard clipped"},
	{"id":"aln_filter_value","comment":"this must be set if you want to filter the output bam (e.g. to 0x900 to filter secondary and supplementary alignments)"},
	{
		"id":"aln_filter_flag",
		"required":"no",
		"subst_constructor":{ "vals":[ "-F", {"subst":"aln_filter_value"} ] }
	}
=======
	{"id":"minimap2_F_value","required":"no","default":"1200","comment":"unset this value to remove -F flag"},
	{
		"id":"minimap2_F_flag",
		"required":"no",
		"subst_constructor":{ "vals":[ "-F", {"subst":"minimap2_F_value"} ] }
	},
	{"id":"minimap2_Y_flag","required":"no","default":"-Y","comment":"by default, supplementary alignment sequences will be soft clipped instead of hard clipped"}
>>>>>>> 63d55de8
],
"nodes":[
	{
		"id":"bamtofastq",
		"type":"EXEC",
		"use_STDIN":true,
		"use_STDOUT":true,
		"cmd":["bamtofastq"]
	},
	{
		"id":"minimap2",
		"comment":"minimap2 aligner",
		"type":"EXEC",
		"use_STDIN":false,
		"use_STDOUT":true,
		"cmd":[
			{"subst":"minimap2_executable", "required":true, "ifnull":"minimap2"},
			"-ax", "sr",
			"--MD",
			"-t", {"subst":"minimap2_numthreads", "required":true, "ifnull":{"subst":"aligner_numthreads"}},
			{"subst":"minimap2_Y_flag"},
			{"subst":"minimap2_F_flag"},
			{"subst":"minimap2_K_flag"},
			{"port":"reference_index", "direction":"in"},
			{"port":"fq","direction":"in"}
		]
	},
        {
                "id":"samtobam",
                "type":"EXEC",
		"use_STDIN":true,
		"use_STDOUT":true,
		"cmd":[
			{"subst":"samtools_cmd", "required":true, "ifnull":"samtools"},
			"view",
			{"subst":"s2b_mt", "ifnull":{"subst_constructor":{ "vals":[ "--threads", {"subst":"s2b_mt_val"} ]}}},
			{"subst":"s2b_compress_level", "ifnull":"-u", "comment":"default to uncompressed (bam) output"},
			{"subst":"aln_filter_flag", "comment":"set aln_filter_value param to activate this (see above)"},
			"-"
		]
        }
],
"edges":[
	{ "id":"bamtofastq_to_int_fq", "from":"bamtofastq", "to":"minimap2:fq" },
	{ "id":"mm2_to_scramble", "from":"minimap2", "to":"samtobam" }
]
}<|MERGE_RESOLUTION|>--- conflicted
+++ resolved
@@ -19,23 +19,19 @@
 		"required":"no",
 		"subst_constructor":{ "vals":[ "-K", {"subst":"minimap2_K_value"} ] }
 	},
-<<<<<<< HEAD
 	{"id":"minimap2_Y_flag","required":"no","default":"-Y","comment":"by default, supplementary alignment sequences will be soft clipped instead of hard clipped"},
 	{"id":"aln_filter_value","comment":"this must be set if you want to filter the output bam (e.g. to 0x900 to filter secondary and supplementary alignments)"},
 	{
 		"id":"aln_filter_flag",
 		"required":"no",
 		"subst_constructor":{ "vals":[ "-F", {"subst":"aln_filter_value"} ] }
-	}
-=======
+	},
 	{"id":"minimap2_F_value","required":"no","default":"1200","comment":"unset this value to remove -F flag"},
 	{
 		"id":"minimap2_F_flag",
 		"required":"no",
 		"subst_constructor":{ "vals":[ "-F", {"subst":"minimap2_F_value"} ] }
-	},
-	{"id":"minimap2_Y_flag","required":"no","default":"-Y","comment":"by default, supplementary alignment sequences will be soft clipped instead of hard clipped"}
->>>>>>> 63d55de8
+	}
 ],
 "nodes":[
 	{
